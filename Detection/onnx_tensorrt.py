"""Convert ONNX models to TensorRT engines.

Mostly scraped from https://github.com/onnx/onnx-tensorrt

Enhanced with the following features:
    - Support FP32/FP16/INT8 precision
    - Support serialization/deserialization of TensorRT engines to speed up
"""
from __future__ import print_function
import os
import tensorrt as trt
from onnx.backend.base import Backend, BackendRep, Device, DeviceType, namedtupledict
import onnx
from onnx import helper as onnx_helper
import numpy as np
import six
from six import string_types
import pycuda.driver
import pycuda.gpuarray
import pycuda.autoinit

# HACK Should look for a better way/place to do this
from ctypes import cdll, c_char_p
libcudart = cdll.LoadLibrary('libcudart.so')
libcudart.cudaGetErrorString.restype = c_char_p


def cudaSetDevice(device_idx):
    """Set the device to the given device index."""
    ret = libcudart.cudaSetDevice(device_idx)
    if ret != 0:
        error_string = libcudart.cudaGetErrorString(ret)
        if isinstance(error_string, bytes):
            error_string = error_string.decode("utf-8")
        raise RuntimeError("cudaSetDevice: " + error_string)


def count_trailing_ones(vals):
    """Count the number of trailing ones in a list of values."""
    count = 0
    for val in reversed(vals):
        if val != 1:
            return count
        count += 1
    return count


TRT_LOGGER = trt.Logger(trt.Logger.WARNING)


class Binding(object):
    """A wrapper around TensorRT bindings."""

    def __init__(self, engine, idx_or_name):
        """Initialize a TensorRT binding.

        https://docs.nvidia.com/deeplearning/tensorrt/api/python_api/infer/Core/Engine.html

        Args:
            engine (trt.ICudaEngine): TensorRT engine
            idx_or_name (int or str): binding index or name
        """
        if isinstance(idx_or_name, string_types):
            self.name = idx_or_name
            self.index = engine.get_binding_index(self.name)
            if self.index == -1:
                raise IndexError("Binding name not found: %s" % self.name)
        else:
            self.index = idx_or_name
            self.name = engine.get_binding_name(self.index)
            if self.name is None:
                raise IndexError("Binding index out of range: %i" % self.index)
        self.is_input = engine.binding_is_input(self.index)

        dtype = engine.get_binding_dtype(self.index)
        dtype_map = {trt.DataType.FLOAT: np.float32,
                     trt.DataType.HALF: np.float16,
                     trt.DataType.INT8: np.int8,
                     trt.DataType.BOOL: bool}
        if hasattr(trt.DataType, 'INT32'):
            dtype_map[trt.DataType.INT32] = np.int32

        self.dtype = dtype_map[dtype]
        shape = engine.get_binding_shape(self.index)

        self.shape = tuple(shape)
        # Must allocate a buffer of size 1 for empty inputs / outputs
        if 0 in self.shape:
            self.empty = True
            # Save original shape to reshape output binding when execution is done
            self.empty_shape = self.shape
            self.shape = tuple([1])
        else:
            self.empty = False
        self._host_buf = None
        self._device_buf = None

    @property
    def host_buffer(self):
        """Host buffer for input / output."""
        if self._host_buf is None:
            self._host_buf = pycuda.driver.pagelocked_empty(self.shape, self.dtype)
        return self._host_buf

    @property
    def device_buffer(self):
        """Device buffer for input / output."""
        if self._device_buf is None:
            self._device_buf = pycuda.gpuarray.empty(self.shape, self.dtype)
        return self._device_buf

    def get_async(self, stream):
        """Get the device buffer asynchronously.

        Args:
            stream (pycuda.driver.Stream): CUDA stream
        """
        src = self.device_buffer
        dst = self.host_buffer
        src.get_async(stream, dst)
        return dst


def check_input_validity(input_idx, input_array, input_binding):
    """Check the validity of the input array.

    Args:
        input_idx (int): index of the input
        input_array (np.ndarray): input array
        input_binding (Binding): input binding
    """
    # Check shape
    trt_shape = tuple(input_binding.shape)
    onnx_shape = tuple(input_array.shape)

    if onnx_shape != trt_shape:
        if not (trt_shape == (1,) and onnx_shape == ()):
            raise ValueError("Wrong shape for input %i. Expected %s, got %s." %
                             (input_idx, trt_shape, onnx_shape))

    # Check dtype
    if input_array.dtype != input_binding.dtype:
        # TRT does not support INT64, need to convert to INT32
        if input_array.dtype == np.int64 and input_binding.dtype == np.int32:
            casted_input_array = np.array(input_array, copy=True, dtype=np.int32)
            if np.equal(input_array, casted_input_array).all():
                input_array = casted_input_array
            else:
                raise TypeError(
                    "Wrong dtype for input %i. Expected %s, got %s. Cannot safely cast." %
                    (input_idx, input_binding.dtype, input_array.dtype))
        else:
            raise TypeError("Wrong dtype for input %i. Expected %s, got %s." %
                            (input_idx, input_binding.dtype, input_array.dtype))
    return input_array


class Engine(object):
    """A wrapper around TensorRT execution with async buffer transfer."""

    def __init__(self, trt_engine):
        """Initialize a TensorRT engine.

        Args:
            trt_engine (trt.ICudaEngine): TensorRT engine
        """
        self.engine = trt_engine
        nbinding = self.engine.num_bindings

        bindings = [Binding(self.engine, i)
                    for i in range(nbinding)]
        self.binding_addrs = [b.device_buffer.ptr for b in bindings]
        self.inputs = [b for b in bindings if b.is_input]
        self.outputs = [b for b in bindings if not b.is_input]

        for binding in self.inputs + self.outputs:
            _ = binding.device_buffer  # Force buffer allocation
        for binding in self.outputs:
            _ = binding.host_buffer   # Force buffer allocation
        self.context = self.engine.create_execution_context()
        self.stream = pycuda.driver.Stream()

    def __del__(self):
        """Free CUDA memory."""
        if self.engine is not None:
            del self.engine

    def run(self, inputs):
        """Execute the engine and return the outputs as a list.

        Args:
            inputs (list): list of input arrays
        """
        # len(inputs) > len(self.inputs) with Shape operator, input is never used
        # len(inputs) == len(self.inputs) for other operators
        if len(inputs) < len(self.inputs):
            raise ValueError("Not enough inputs. Expected %i, got %i." %
                             (len(self.inputs), len(inputs)))
        if isinstance(inputs, dict):
            inputs = [inputs[b.name] for b in self.inputs]

        for i, (input_array, input_binding) in enumerate(zip(inputs, self.inputs)):
            input_array = check_input_validity(i, input_array, input_binding)
            input_binding_array = input_binding.device_buffer
            input_binding_array.set_async(input_array, self.stream)

        self.context.execute_async_v2(
            self.binding_addrs, self.stream.handle)

        results = [output.get_async(self.stream)
                   for output in self.outputs]

        # For any empty bindings, update the result shape to the expected empty shape
        for i, (output_array, output_binding) in enumerate(zip(results, self.outputs)):
            if output_binding.empty:
                results[i] = np.empty(shape=output_binding.empty_shape, dtype=output_binding.dtype)

        self.stream.synchronize()
        return results

    def run_no_dma(self, batch_size):
        """Execute the engine and return the outputs as a list.

        Use on CUDA without DMA engine.

        Args:
            batch_size (int): batch size
        """
        self.context.execute_async(
            batch_size, self.binding_addrs, self.stream.handle)


class TensorRTBackendRep(BackendRep):
    """Wrapper for TensorRT backend rep."""

    def __init__(self, model, device,
                 max_workspace_size=None, serialize_engine=False, verbose=False,
                 serialized_engine_path=None, int8_calibrator=None, **kwargs):
        """Initialize a TensorRT backend rep.

        Args:
            model (onnx.ModelProto): ONNX model
            device (Device): device to run inference on
            max_workspace_size (int, optional): maximum workspace size. Defaults to None.
            serialize_engine (bool, optional): whether to serialize the engine. Defaults to False.
            verbose (bool, optional): whether to print verbose information. Defaults to False.
            serialized_engine_path (str, optional): path to serialized engine. Defaults to None.
        """
        if not isinstance(device, Device):
            device = Device(device)
        self._set_device(device)
        self.serialized_engine_path = serialized_engine_path
        if self.serialized_engine_path is not None:
            assert serialize_engine
        self._logger = TRT_LOGGER
        # Fore more builder config options, see
        # https://docs.nvidia.com/deeplearning/tensorrt/api/python_api/infer/Core/Builder.html
        self.builder = trt.Builder(self._logger)
        self.config = self.builder.create_builder_config()
<<<<<<< HEAD
        # For more config options, see
        # https://docs.nvidia.com/deeplearning/tensorrt/api/python_api/infer/Core/BuilderConfig.html
=======
        self.int8_calibrator = int8_calibrator
>>>>>>> 4f6201a7
        if self.builder.platform_has_fast_fp16:
            print("[iRM] FAST FP16 detected. Enabling precision to FP16...")
            self.serialized_engine_path = self.serialized_engine_path.replace('.trt', '_fp16.trt')
            self.config.set_flag(trt.BuilderFlag.FP16)
        # TODO(roger): enable INT8 requires post-training quantization and calibration
        if self.builder.platform_has_fast_int8 and self.int8_calibrator is not None:
            print("FAST INT8 detected. Enabling INT8...")
            self.serialized_engine_path = self.serialized_engine_path.replace('.trt', '_int8.trt')
            self.config.set_flag(trt.BuilderFlag.INT8)
            self.config.int8_calibrator = self.int8_calibrator
            # TODO: where should this go?
            # self.config.set_calibration_profile(profile)
        self.network = self.builder.create_network(flags=1 << (
            int)(trt.NetworkDefinitionCreationFlag.EXPLICIT_BATCH))
        self.parser = trt.OnnxParser(self.network, self._logger)
        self.shape_tensor_inputs = []
        self.serialize_engine = serialize_engine
        self.verbose = verbose

        if self.verbose:
            print(f'\nRunning {model.graph.name}...')
            TRT_LOGGER.min_severity = trt.Logger.VERBOSE

        if not isinstance(model, six.string_types):
            model_str = model.SerializeToString()
        else:
            model_str = model

        if not trt.init_libnvinfer_plugins(TRT_LOGGER, ""):
            msg = "Failed to initialize TensorRT's plugin library."
            raise RuntimeError(msg)

        if not self.parser.parse(model_str):
            error = self.parser.get_error(0)
            msg = "While parsing node number %i:\n" % error.node()
            msg += ("%s:%i In function %s:\n[%i] %s" %
                    (error.file(), error.line(), error.func(),
                     error.code(), error.desc()))
            raise RuntimeError(msg)

        if max_workspace_size is None:
            max_workspace_size = 1 << 28

        self.config.max_workspace_size = max_workspace_size

        if self.verbose:
            for layer in self.network:
                print(layer)

            print(f'Output shape: {self.network[-1].get_output(0).shape}')

        if os.path.exists(self.serialized_engine_path):
            del self.parser
            self.runtime = trt.Runtime(TRT_LOGGER)
            print("Loading serialized engine from {}".format(self.serialized_engine_path))
            with open(self.serialized_engine_path, 'rb') as f:
                trt_engine = self.runtime.deserialize_cuda_engine(f.read())
            self.engine = Engine(trt_engine)
        else:
            print("[iRM] First time building engine. This may take a while... (up to 20 minutes)")
            self._build_engine()

        self._output_shapes = {}
        self._output_dtype = {}
        for output in model.graph.output:
            dims = output.type.tensor_type.shape.dim
            output_shape = tuple([dim.dim_value for dim in dims])
            self._output_shapes[output.name] = output_shape
            self._output_dtype[output.name] = output.type.tensor_type.elem_type

    def _build_engine(self, inputs=None):
        """Build a TensorRT engine with a builder config.

        Args:
            inputs(List of np.ndarray): inputs to the model; if not None,
                        this means we are building the engine at run time,
                        because we need to register optimization profiles for some inputs
        """
        opt_profile = None
        if inputs:
            opt_profile = self.builder.create_optimization_profile()
            # Set optimization profiles for the input bindings that need them
            for i in range(self.network.num_inputs):
                inp_tensor = self.network.get_input(i)
                name = inp_tensor.name
                # Set profiles for shape tensors
                if inp_tensor.is_shape_tensor:
                    if inputs[i].ndim > 0:
                        val_list = inputs[i].tolist()
                        opt_profile.set_shape_input(name, val_list, val_list, val_list)
                    else:
                        opt_profile.set_shape_input(name, [inputs[i]], [inputs[i]], [inputs[i]])
                # Set profiles for dynamic execution tensors
                elif -1 in inp_tensor.shape:
                    opt_profile.set_shape(name, inputs[i].shape, inputs[i].shape, inputs[i].shape)

            self.config.add_optimization_profile(opt_profile)
        
        if self.int8_calibrator is not None:
            if opt_profile is None:
                opt_profile = self.builder.create_optimization_profile()
            self.config.set_calibration_profile(opt_profile)

        trt_engine = self.builder.build_engine(self.network, self.config)

        if trt_engine is None:
            raise RuntimeError("Failed to build TensorRT engine from network")
        if self.serialize_engine:
            trt_engine = self._serialize_deserialize(trt_engine, self.serialized_engine_path)
        self.engine = Engine(trt_engine)

    def _set_device(self, device):
        """Set the device to the given device index.

        Args:
            device (Device): device to run inference on
        """
        self.device = device
        assert (device.type == DeviceType.CUDA)
        cudaSetDevice(device.device_id)

    def _serialize_deserialize(self, trt_engine, serialized_engine_path):
        """Serialize and deserialize the engine to speed up future runs.

        Args:
            trt_engine (trt.ICudaEngine): TensorRT engine
            serialized_engine_path (str): path to serialized engine

        Returns:
            trt.ICudaEngine: TensorRT engine
        """
        # TODO(roger): unify load and save functions
        self.runtime = trt.Runtime(TRT_LOGGER)
        serialized_engine = trt_engine.serialize()
        if serialized_engine_path is not None:
            with open(serialized_engine_path, 'wb') as f:
                f.write(serialized_engine)
            print("Serialized engine written to {}".format(serialized_engine_path))
        del self.parser  # Parser no longer needed for ownership of plugins
        trt_engine = self.runtime.deserialize_cuda_engine(
            serialized_engine)
        return trt_engine

    def run(self, inputs, **kwargs):
        """Execute the prepared engine and return the outputs as a named tuple.

        Args:
            inputs -- Input tensor(s) as a Numpy array or list of Numpy arrays.
        """
        if isinstance(inputs, np.ndarray):
            inputs = [inputs]

        outputs = self.engine.run(inputs)
        output_names = [output.name for output in self.engine.outputs]

        for i, (name, array) in enumerate(zip(output_names, outputs)):
            output_shape = self._output_shapes[name]
            # HACK WAR for unknown output shape in run_node
            if output_shape == (-99,):
                # WAR for TRT requiring at least 2 dims (NC)
                min_dims = 2
                if _tensorrt_version()[0] < 4:
                    # WAR for TRT only supporting 4D (NCHW) tensors
                    min_dims = 4
                if array.ndim == min_dims:
                    npadding_dims = count_trailing_ones(array.shape)
                    if npadding_dims > 0:
                        outputs[i] = array.reshape(
                            array.shape[:-npadding_dims])
            else:
                # HACK WAR replace fixed batch dim with variable
                if self._output_dtype[name] == onnx.TensorProto.INT64:
                    if array.dtype == np.int32:
                        casted_output = np.array(outputs[i], dtype=np.int64)
                        if np.equal(outputs[i], casted_output).all():
                            outputs[i] = np.array(outputs[i], dtype=np.int64)
                if self._output_dtype[name] == onnx.TensorProto.DOUBLE:
                    if array.dtype == np.float32:
                        casted_output = np.array(outputs[i], dtype=np.double)
                        if np.equal(outputs[i], casted_output).all():
                            outputs[i] = np.array(outputs[i], dtype=np.double)

        outputs_tuple = namedtupledict('Outputs', output_names)(*outputs)
        return namedtupledict('Outputs', output_names)(*outputs)


class TensorRTBackend(Backend):
    """TensorRT backend. Wrapper around ONNX backend."""

    @classmethod
    def prepare(cls, onnx_model_path, device='CUDA:0', **kwargs):
        """Build an engine from the given model.

        Args:
            onnx_model_path (str): path to ONNX model
            device (str, optional): device to run inference on. Defaults to 'CUDA:0'.
        """
        model = onnx.load(onnx_model_path)
        super(TensorRTBackend, cls).prepare(model, device, **kwargs)
        return TensorRTBackendRep(model, device, **kwargs)<|MERGE_RESOLUTION|>--- conflicted
+++ resolved
@@ -257,12 +257,9 @@
         # https://docs.nvidia.com/deeplearning/tensorrt/api/python_api/infer/Core/Builder.html
         self.builder = trt.Builder(self._logger)
         self.config = self.builder.create_builder_config()
-<<<<<<< HEAD
         # For more config options, see
         # https://docs.nvidia.com/deeplearning/tensorrt/api/python_api/infer/Core/BuilderConfig.html
-=======
         self.int8_calibrator = int8_calibrator
->>>>>>> 4f6201a7
         if self.builder.platform_has_fast_fp16:
             print("[iRM] FAST FP16 detected. Enabling precision to FP16...")
             self.serialized_engine_path = self.serialized_engine_path.replace('.trt', '_fp16.trt')
